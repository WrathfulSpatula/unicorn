use crate::unicorn::bitblasting::{get_constant, or_gate, Gate, GateModel, GateRef};
use crate::unicorn::{Node, NodeRef};
use anyhow::{anyhow, Result};
use log::{debug, warn};

//
<<<<<<< HEAD
=======
// Public Interface
//

#[allow(unused_variables)]
pub fn solve_bad_states(
    gate_model: &GateModel,
    sat_type: SatType,
    terminate_on_bad: bool,
    one_query: bool,
) -> Result<()> {
    match sat_type {
        SatType::None => unreachable!(),
        #[cfg(feature = "kissat")]
        SatType::Kissat => process_all_bad_states::<kissat_impl::KissatSolver>(
            gate_model,
            terminate_on_bad,
            one_query,
        ),
        #[cfg(feature = "varisat")]
        SatType::Varisat => process_all_bad_states::<varisat_impl::VarisatSolver>(
            gate_model,
            terminate_on_bad,
            one_query,
        ),
        #[cfg(feature = "cadical")]
        SatType::Cadical => process_all_bad_states::<cadical_impl::CadicalSolver>(
            gate_model,
            terminate_on_bad,
            one_query,
        ),
    }
}

//
>>>>>>> 6f839c6b
// Private Implementation
//

#[allow(dead_code)]
#[derive(Debug, Eq, PartialEq)]
enum SATSolution {
    Sat,
    Unsat,
    Timeout,
}

trait SATSolver {
    fn new() -> Self;
    fn name() -> &'static str;
    fn prepare(&mut self, gate_model: &GateModel);
    fn decide(&mut self, gate_model: &GateModel, gate: &GateRef) -> SATSolution;
}

fn process_single_bad_state<S: SATSolver>(
    solver: &mut S,
    gate_model: &GateModel,
    bad_state_: Option<&NodeRef>,
    gate: &GateRef,
    terminate_on_bad: bool,
    one_query: bool,
) -> Result<()> {
    if !one_query {
        let bad_state = bad_state_.unwrap();
        if let Node::Bad { name, .. } = &*bad_state.borrow() {
            let solution = solver.decide(gate_model, gate);
            match solution {
                SATSolution::Sat => {
                    warn!(
                        "Bad state '{}' is satisfiable ({})!",
                        name.as_deref().unwrap_or("?"),
                        S::name()
                    );
                    if terminate_on_bad {
                        return Err(anyhow!("Bad state satisfiable"));
                    }
                }
                SATSolution::Unsat => {
                    debug!(
                        "Bad state '{}' is unsatisfiable ({}).",
                        name.as_deref().unwrap_or("?"),
                        S::name()
                    );
                }
                SATSolution::Timeout => unimplemented!(),
            }
            Ok(())
        } else {
            panic!("expecting 'Bad' node here");
        }
    } else {
        assert!(bad_state_.is_none());
        let solution = solver.decide(gate_model, gate);
        match solution {
            SATSolution::Sat => {
                warn!("At least one bad state evaluates to true ({})", S::name());
            }
            SATSolution::Unsat => {
                debug!("No bad states occur ({}).", S::name());
            }
            SATSolution::Timeout => unimplemented!(),
        }
        Ok(())
    }
}

#[allow(dead_code)]
fn process_all_bad_states<S: SATSolver>(
    gate_model: &GateModel,
    terminate_on_bad: bool,
    one_query: bool,
) -> Result<()> {
    debug!("Using {:?} to decide bad states ...", S::name());
    let mut solver = S::new();

    if !one_query {
        let zip = gate_model
            .bad_state_nodes
            .iter()
            .zip(gate_model.bad_state_gates.iter());
        for (bad_state, gate) in zip {
            process_single_bad_state(
                &mut solver,
                gate_model,
                Some(bad_state),
                gate,
                terminate_on_bad,
                one_query,
            )?
        }
    } else {
        let mut ored_bad_states: GateRef;
        if gate_model.bad_state_gates.is_empty() {
            ored_bad_states = GateRef::from(Gate::ConstFalse);
        } else if gate_model.bad_state_gates.len() == 1 {
            ored_bad_states = gate_model.bad_state_gates[0].clone();
        } else {
            let first_element = gate_model.bad_state_gates[0].clone();
            let second_element = gate_model.bad_state_gates[1].clone();
            ored_bad_states = or_gate(
                get_constant(&first_element),
                get_constant(&second_element),
                &first_element,
                &second_element,
            );
        }
        for gate in gate_model.bad_state_gates.iter().skip(2) {
            ored_bad_states = or_gate(
                get_constant(&ored_bad_states),
                get_constant(gate),
                &ored_bad_states,
                gate,
            );
        }
        if let Some(value) = get_constant(&ored_bad_states) {
            if value {
                warn!("Bad state occurs");
            } else {
                warn!("No bad state occurs");
            }
        } else {
            process_single_bad_state(
                &mut solver,
                gate_model,
                None,
                &ored_bad_states,
                terminate_on_bad,
                one_query,
            )?
        }
    }

    Ok(())
}

// TODO: Move this module into separate file.
#[cfg(feature = "kissat")]
pub mod kissat_impl {
    use crate::unicorn::bitblasting::{GateModel, GateRef};
    use crate::unicorn::cnf::{CNFBuilder, CNFContainer};
    use crate::unicorn::sat_solver::{SATSolution, SATSolver};
    use kissat_rs::{AnyState, INPUTState, Literal, Solver};

    pub struct KissatSolver {}

    struct KissatContainer {
        current_var: i32,
        solver: Solver,
        state: Option<INPUTState>,
    }

    impl CNFContainer for KissatContainer {
        type Variable = Literal;
        type Literal = Literal;

        fn new() -> Self {
            let (solver, state) = Solver::init();
            Self {
                current_var: 1,
                solver,
                state: Some(state),
            }
        }

        fn name() -> &'static str {
            "Kissat"
        }

        fn var(var: Literal) -> Literal {
            var
        }

        fn neg(var: Literal) -> Literal {
            -var
        }

        fn new_var(&mut self) -> Literal {
            let var = self.current_var;
            self.current_var += 1;
            var
        }

        fn add_clause(&mut self, literals: &[Literal]) {
            let mut state = self.state.take().unwrap();
            state = self.solver.add_clause(literals.to_vec(), state);
            self.state.replace(state);
        }

        fn record_variable_name(&mut self, _var: Literal, _name: String) {
            // nothing to be done here
        }
    }

    impl SATSolver for KissatSolver {
        fn new() -> Self {
            Self {}
        }

        fn name() -> &'static str {
            "Kissat"
        }

        fn prepare(&mut self, _gate_model: &GateModel) {
            // nothing to be done here
        }

        fn decide(&mut self, gate_model: &GateModel, gate: &GateRef) -> SATSolution {
            let mut builder = CNFBuilder::<KissatContainer>::new();

            let bad_state_var = builder.visit(gate);
            builder.container_mut().add_clause(&[bad_state_var]);

            for (gate, val) in &gate_model.constraints {
                let constraint_var = builder.visit(&gate.value);
                let constraint_lit = if *val {
                    KissatContainer::var(constraint_var)
                } else {
                    KissatContainer::neg(constraint_var)
                };
                builder.container_mut().add_clause(&[constraint_lit]);
            }

            let cnf = builder.container_mut();
            let state = cnf.state.take().unwrap();
            match cnf.solver.solve(state).unwrap() {
                AnyState::SAT(..) => SATSolution::Sat,
                AnyState::UNSAT(..) => SATSolution::Unsat,
                AnyState::INPUT(..) => panic!("expecting 'SAT' or 'UNSAT' here"),
            }
        }
    }
}

// TODO: Move this module into separate file.
#[cfg(feature = "varisat")]
pub mod varisat_impl {
    use crate::unicorn::bitblasting::{GateModel, GateRef};
    use crate::unicorn::cnf::{CNFBuilder, CNFContainer};
    use crate::unicorn::sat_solver::{SATSolution, SATSolver};
    use varisat_rs::{ExtendFormula, Lit, Solver, Var};

    pub struct VarisatSolver<'a> {
        builder: CNFBuilder<VarisatContainer<'a>>,
    }

    struct VarisatContainer<'a> {
        solver: Solver<'a>,
    }

    impl CNFContainer for VarisatContainer<'_> {
        type Variable = Var;
        type Literal = Lit;

        fn new() -> Self {
            Self {
                solver: Solver::new(),
            }
        }

        fn name() -> &'static str {
            "Varisat"
        }

        fn var(var: Var) -> Lit {
            Lit::positive(var)
        }

        fn neg(var: Var) -> Lit {
            Lit::negative(var)
        }

        fn new_var(&mut self) -> Var {
            self.solver.new_var()
        }

        fn add_clause(&mut self, literals: &[Lit]) {
            self.solver.add_clause(literals)
        }

        fn record_variable_name(&mut self, _var: Var, _name: String) {
            // nothing to be done here
        }
    }

    impl SATSolver for VarisatSolver<'_> {
        fn new() -> Self {
            Self {
                builder: CNFBuilder::<VarisatContainer>::new(),
            }
        }

        fn name() -> &'static str {
            "Varisat"
        }

        fn prepare(&mut self, gate_model: &GateModel) {
            for (gate, val) in &gate_model.constraints {
                let constraint_var = self.builder.visit(&gate.value);
                let constraint_lit = Lit::from_var(constraint_var, *val);
                self.builder.container_mut().add_clause(&[constraint_lit]);
            }
        }

        fn decide(&mut self, _gate_model: &GateModel, gate: &GateRef) -> SATSolution {
            let bad_state_var = self.builder.visit(gate);
            let bad_state_lit = VarisatContainer::var(bad_state_var);
            self.builder.container_mut().solver.assume(&[bad_state_lit]);
            match self.builder.container_mut().solver.solve().unwrap() {
                true => SATSolution::Sat,
                false => SATSolution::Unsat,
            }
        }
    }
}

// TODO: Move this module into separate file.
#[cfg(feature = "cadical")]
pub mod cadical_impl {
    use crate::unicorn::bitblasting::{GateModel, GateRef};
    use crate::unicorn::cnf::{CNFBuilder, CNFContainer};
    use crate::unicorn::sat_solver::{SATSolution, SATSolver};
    use cadical_rs::Solver;

    pub struct CadicalSolver {
        builder: CNFBuilder<CadicalContainer>,
    }

    struct CadicalContainer {
        current_var: i32,
        solver: Solver,
    }

    impl CNFContainer for CadicalContainer {
        type Variable = i32;
        type Literal = i32;

        fn new() -> Self {
            Self {
                current_var: 1,
                solver: Solver::new(),
            }
        }

        fn name() -> &'static str {
            "CaDiCal"
        }

        fn var(var: i32) -> i32 {
            var
        }

        fn neg(var: i32) -> i32 {
            -var
        }

        fn new_var(&mut self) -> i32 {
            let var = self.current_var;
            self.current_var += 1;
            var
        }

        fn add_clause(&mut self, literals: &[i32]) {
            self.solver.add_clause(literals.to_vec())
        }

        fn record_variable_name(&mut self, _var: i32, _name: String) {
            // nothing to be done here
        }
    }

    impl SATSolver for CadicalSolver {
        fn new() -> Self {
            Self {
                builder: CNFBuilder::<CadicalContainer>::new(),
            }
        }

        fn name() -> &'static str {
            "CaDiCal"
        }

        fn prepare(&mut self, gate_model: &GateModel) {
            for (gate, val) in &gate_model.constraints {
                let constraint_var = self.builder.visit(&gate.value);
                let constraint_lit = if *val {
                    CadicalContainer::var(constraint_var)
                } else {
                    CadicalContainer::neg(constraint_var)
                };
                self.builder.container_mut().add_clause(&[constraint_lit]);
            }
        }

        fn decide(&mut self, _gate_model: &GateModel, gate: &GateRef) -> SATSolution {
            let bad_state_var = self.builder.visit(gate);
            let bad_state_lit = CadicalContainer::var(bad_state_var);
            match self
                .builder
                .container_mut()
                .solver
                .solve_with([bad_state_lit].iter().copied())
            {
                Some(true) => SATSolution::Sat,
                Some(false) => SATSolution::Unsat,
                None => SATSolution::Timeout,
            }
        }
    }
}<|MERGE_RESOLUTION|>--- conflicted
+++ resolved
@@ -4,43 +4,6 @@
 use log::{debug, warn};
 
 //
-<<<<<<< HEAD
-=======
-// Public Interface
-//
-
-#[allow(unused_variables)]
-pub fn solve_bad_states(
-    gate_model: &GateModel,
-    sat_type: SatType,
-    terminate_on_bad: bool,
-    one_query: bool,
-) -> Result<()> {
-    match sat_type {
-        SatType::None => unreachable!(),
-        #[cfg(feature = "kissat")]
-        SatType::Kissat => process_all_bad_states::<kissat_impl::KissatSolver>(
-            gate_model,
-            terminate_on_bad,
-            one_query,
-        ),
-        #[cfg(feature = "varisat")]
-        SatType::Varisat => process_all_bad_states::<varisat_impl::VarisatSolver>(
-            gate_model,
-            terminate_on_bad,
-            one_query,
-        ),
-        #[cfg(feature = "cadical")]
-        SatType::Cadical => process_all_bad_states::<cadical_impl::CadicalSolver>(
-            gate_model,
-            terminate_on_bad,
-            one_query,
-        ),
-    }
-}
-
-//
->>>>>>> 6f839c6b
 // Private Implementation
 //
 
