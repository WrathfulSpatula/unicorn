--- conflicted
+++ resolved
@@ -1,42 +1,7 @@
 use crate::unicorn::bitblasting::{GateModel, GateRef};
 use crate::unicorn::{Node, NodeRef};
-<<<<<<< HEAD
-=======
-use crate::SatType;
-use anyhow::{anyhow, Result};
->>>>>>> 17b18bfc
 use log::{debug, warn};
 
-//
-// Public Interface
-//
-
-<<<<<<< HEAD
-=======
-#[allow(unused_variables)]
-pub fn solve_bad_states(
-    gate_model: &GateModel,
-    sat_type: SatType,
-    terminate_on_bad: bool,
-) -> Result<()> {
-    match sat_type {
-        SatType::None => unreachable!(),
-        #[cfg(feature = "kissat")]
-        SatType::Kissat => {
-            process_all_bad_states::<kissat_impl::KissatSolver>(gate_model, terminate_on_bad)
-        }
-        #[cfg(feature = "varisat")]
-        SatType::Varisat => {
-            process_all_bad_states::<varisat_impl::VarisatSolver>(gate_model, terminate_on_bad)
-        }
-        #[cfg(feature = "cadical")]
-        SatType::Cadical => {
-            process_all_bad_states::<cadical_impl::CadicalSolver>(gate_model, terminate_on_bad)
-        }
-    }
-}
-
->>>>>>> 17b18bfc
 //
 // Private Implementation
 //
