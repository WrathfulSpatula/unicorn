use crate::unicorn::NodeRef;
use std::time::Duration;

//
// Public Interface
//

#[allow(dead_code)]
#[derive(Debug, Eq, PartialEq)]
pub enum SMTSolution {
    Sat,
    Unsat,
    Timeout,
}

// TODO: Clippy in Rust 1.60.0 is overly pedantic. Revisit this on Rust
// upgrades to an even higher version number.
#[allow(clippy::wrong_self_convention)]
pub trait SMTSolver {
    fn new(timeout: Option<Duration>) -> Self;
    fn name() -> &'static str;
    fn solve(&mut self, root: &NodeRef) -> SMTSolution;
    fn solve_n(&mut self, nodes: &Vec<NodeRef>) -> SMTSolution;
    fn is_always_true(&mut self, node: &NodeRef) -> bool;
    fn is_always_false(&mut self, node: &NodeRef) -> bool;
    fn is_always_equal(&mut self, left: &NodeRef, right: &NodeRef) -> bool;
}

//
// Private Implementation
//

// TODO: Move this module into separate file.
pub mod none_impl {
    use crate::unicorn::smt_solver::{SMTSolution, SMTSolver};
    use crate::unicorn::NodeRef;
    use std::time::Duration;

    pub struct NoneSolver {}

    impl SMTSolver for NoneSolver {
        fn name() -> &'static str {
            "None"
        }

        fn new(_timeout: Option<Duration>) -> Self {
            Self {}
        }

        fn is_always_true(&mut self, _node: &NodeRef) -> bool {
            false
        }

        fn is_always_false(&mut self, _node: &NodeRef) -> bool {
            false
        }

        fn is_always_equal(&mut self, _left: &NodeRef, _right: &NodeRef) -> bool {
            false
        }

        fn solve(&mut self, _root: &NodeRef) -> SMTSolution {
            SMTSolution::Timeout
        }

        fn solve_n(&mut self, _nodes: &Vec<NodeRef>) -> SMTSolution {
          SMTSolution::Timeout
        }
    }
}

// TODO: Move this module into separate file.
#[cfg(feature = "boolector")]
pub mod boolector_impl {
    use crate::unicorn::smt_solver::{SMTSolution, SMTSolver};
    use crate::unicorn::{HashableNodeRef, Node, NodeRef, NodeType};
    use boolector_solver::{
        option::{BtorOption, ModelGen, OutputFileFormat},
        Array, Btor, SolverResult, BV,
    };
    use log::debug;
    use std::collections::HashMap;
    use std::rc::Rc;
    use std::time::Duration;

    type ArrayRef = Array<Rc<Btor>>;
    type BitVectorRef = BV<Rc<Btor>>;

    #[derive(Clone)]
    enum BoolectorValue {
        BitVector(BitVectorRef),
        Array(ArrayRef),
    }

    pub struct BoolectorSolver {
        solver: Rc<Btor>,
        mapping: HashMap<HashableNodeRef, BoolectorValue>,
    }

    impl SMTSolver for BoolectorSolver {
        fn name() -> &'static str {
            "Boolector"
        }

        fn new(timeout: Option<Duration>) -> Self {
            let solver = Rc::new(Btor::new());
            // TODO: Properly configure the below options.
            solver.set_opt(BtorOption::ModelGen(ModelGen::All));
            solver.set_opt(BtorOption::Incremental(true));
            solver.set_opt(BtorOption::OutputFileFormat(OutputFileFormat::SMTLIBv2));
            solver.set_opt(BtorOption::SolverTimeout(timeout));
            Self {
                solver,
                mapping: HashMap::new(),
            }
        }

        fn is_always_true(&mut self, node: &NodeRef) -> bool {
            let bv = self.visit(node).into_bv().not();
            self.solve_impl(bv) == SMTSolution::Unsat
        }

        fn is_always_false(&mut self, node: &NodeRef) -> bool {
            let bv = self.visit(node).into_bv();
            self.solve_impl(bv) == SMTSolution::Unsat
        }

        fn is_always_equal(&mut self, left: &NodeRef, right: &NodeRef) -> bool {
            let bv_left = self.visit(left).into_bv();
            let bv_right = self.visit(right).into_bv();
            let bv = bv_left._ne(&bv_right);
            self.solve_impl(bv) == SMTSolution::Unsat
        }

        fn solve(&mut self, root: &NodeRef) -> SMTSolution {
            let bv = self.visit(root).into_bv();
            self.solve_impl(bv.slice(0, 0))
        }

        fn solve_n(&mut self, nodes: &Vec<NodeRef>) -> SMTSolution {
          let bv = BV::zero(self.solver.clone(), 1);
          for node in nodes.iter() {
            bv.or(&self.visit(node).into_bv());
          }
          self.solve_impl(bv)
        }
    }

    impl BoolectorSolver {
        fn solve_impl(&mut self, bv: BitVectorRef) -> SMTSolution {
            self.solver.push(1);
            bv.assert();
            let solution = match self.solver.sat() {
                SolverResult::Sat => SMTSolution::Sat,
                SolverResult::Unsat => SMTSolution::Unsat,
                SolverResult::Unknown => SMTSolution::Timeout,
            };
            self.solver.pop(1);
            if solution == SMTSolution::Timeout {
                debug!("Query timeout was reached by Boolector");
            }
            solution
        }

        fn visit(&mut self, node: &NodeRef) -> BoolectorValue {
            let key = HashableNodeRef::from(node.clone());
            self.mapping.get(&key).cloned().unwrap_or_else(|| {
                let value = self.translate(node);
                assert!(!self.mapping.contains_key(&key));
                self.mapping.insert(key, value.clone());
                value
            })
        }

        #[rustfmt::skip]
        fn translate(&mut self, node: &NodeRef) -> BoolectorValue {
            match &*node.borrow() {
                Node::Const { sort, imm, .. } => {
                    let width = sort.bitsize() as u32;
                    BV::from_u64(self.solver.clone(), *imm, width).into()
                }
                Node::Read { memory, address, .. } => {
                    let array_memory = self.visit(memory).into_array();
                    let bv_address = self.visit(address).into_bv();
                    array_memory.read(&bv_address).into()
                }
                Node::Write { memory, address, value, .. } => {
                    let array_memory = self.visit(memory).into_array();
                    let bv_address = self.visit(address).into_bv();
                    let bv_value = self.visit(value).into_bv();
                    array_memory.write(&bv_address, &bv_value).into()
                }
                Node::Add { left, right, .. } => {
                    let bv_left = self.visit(left).into_bv();
                    let bv_right = self.visit(right).into_bv();
                    bv_left.add(&bv_right).into()
                }
                Node::Sub { left, right, .. } => {
                    let bv_left = self.visit(left).into_bv();
                    let bv_right = self.visit(right).into_bv();
                    bv_left.sub(&bv_right).into()
                }
                Node::Mul { left, right, .. } => {
                    let bv_left = self.visit(left).into_bv();
                    let bv_right = self.visit(right).into_bv();
                    bv_left.mul(&bv_right).into()
                }
                Node::Div { left, right, .. } => {
                    let bv_left = self.visit(left).into_bv();
                    let bv_right = self.visit(right).into_bv();
                    bv_left.udiv(&bv_right).into()
                },
                Node::Rem { left, right, .. } => {
                    let bv_left = self.visit(left).into_bv();
                    let bv_right = self.visit(right).into_bv();
                    bv_left.urem(&bv_right).into()
                }
                Node::Sll { .. } => todo!("implement SLL"),
                Node::Srl { .. } => todo!("implement SRL"),
                Node::Ult { left, right, .. } => {
                    let bv_left = self.visit(left).into_bv();
                    let bv_right = self.visit(right).into_bv();
                    bv_left.ult(&bv_right).into()
                }
                Node::Ext { from, value, .. } => {
                    let width = from.bitsize() as u32;
                    let bv_value = self.visit(value).into_bv();
                    assert_eq!(bv_value.get_width(), width);
                    bv_value.uext(64 - width).into()
                }
                Node::Ite { sort: NodeType::Memory, cond, left, right, .. } => {
                    let bv_cond = self.visit(cond).into_bv();
                    let array_left = self.visit(left).into_array();
                    let array_right = self.visit(right).into_array();
                    bv_cond.cond_array(&array_left, &array_right).into()
                }
                Node::Ite { sort, cond, left, right, .. } => {
                    let width = sort.bitsize() as u32;
                    let bv_cond = self.visit(cond).into_bv();
                    let bv_left = self.visit(left).into_bv();
                    let bv_right = self.visit(right).into_bv();
                    assert_eq!(bv_left.get_width(), width);
                    assert_eq!(bv_right.get_width(), width);
                    bv_cond.cond_bv(&bv_left, &bv_right).into()
                }
                Node::Eq { left, right, .. } => {
                    let bv_left = self.visit(left).into_bv();
                    let bv_right = self.visit(right).into_bv();
                    bv_left._eq(&bv_right).into()
                }
                Node::And { left, right, .. } => {
                    let bv_left = self.visit(left).into_bv();
                    let bv_right = self.visit(right).into_bv();
                    bv_left.and(&bv_right).into()
                }
                Node::Or { left, right, .. } => {
                    let bv_left = self.visit(left).into_bv();
                    let bv_right = self.visit(right).into_bv();
                    bv_left.or(&bv_right).into()
                }
                Node::Not { value, .. } => {
                    let bv_value = self.visit(value).into_bv();
                    bv_value.not().into()
                }
                Node::State { sort: NodeType::Memory, name, .. } => {
                    Array::new(self.solver.clone(), 64, 64, name.as_deref()).into()
                }
                Node::State { sort, name, .. } => {
                    let width = sort.bitsize() as u32;
                    BV::new(self.solver.clone(), width, name.as_deref()).into()
                }
                Node::Input { sort, name, .. } => {
                    let width = sort.bitsize() as u32;
                    BV::new(self.solver.clone(), width, Some(name)).into()
                }
                Node::Next { .. } => panic!("should be unreachable"),
                Node::Bad { cond, .. } => {
                    self.visit(cond)
                },
                Node::Comment(_) => panic!("cannot translate"),
            }
        }
    }

    impl From<BitVectorRef> for BoolectorValue {
        fn from(item: BitVectorRef) -> Self {
            Self::BitVector(item)
        }
    }

    impl From<ArrayRef> for BoolectorValue {
        fn from(item: ArrayRef) -> Self {
            Self::Array(item)
        }
    }

    impl BoolectorValue {
        fn into_bv(self) -> BitVectorRef {
            match self {
                BoolectorValue::BitVector(x) => x,
                _ => panic!("expected bit-vector"),
            }
        }
        fn into_array(self) -> ArrayRef {
            match self {
                BoolectorValue::Array(x) => x,
                _ => panic!("expected array"),
            }
        }
    }
}

// TODO: Move this module into separate file.
#[cfg(feature = "z3")]
pub mod z3solver_impl {
    use crate::unicorn::smt_solver::{SMTSolution, SMTSolver};
    use crate::unicorn::{HashableNodeRef, Node, NodeRef, NodeType};
    use log::debug;
    use std::collections::HashMap;
    use std::convert::TryInto;
    use std::time::Duration;
    use z3_solver::{
        ast::{Array, Ast, Bool, Dynamic, BV},
        Config, Context, SatResult, Solver as Z3Solver, Sort,
    };

    pub struct Z3SolverWrapper<'ctx> {
        context: &'ctx Context,
        solver: Z3Solver<'ctx>,
        mapping: HashMap<HashableNodeRef, Dynamic<'ctx>>,
        zero: BV<'ctx>,
        one: BV<'ctx>,
    }

    impl<'ctx> SMTSolver for Z3SolverWrapper<'ctx> {
        fn name() -> &'static str {
            "Z3"
        }

        fn new(timeout: Option<Duration>) -> Self {
            let mut config = Config::new();
            if let Some(duration) = timeout {
                config.set_timeout_msec(duration.as_millis().try_into().expect("fits in u64"));
            }
            let context = Context::new(&config);
            // TODO: This is very funky, avoid leaking context.
            let leak: &'ctx Context = Box::leak(Box::new(context));
            Self {
                context: leak,
                solver: Z3Solver::new(leak),
                mapping: HashMap::new(),
                zero: BV::from_u64(leak, 0, 64),
                one: BV::from_u64(leak, 1, 64),
            }
        }

        fn is_always_true(&mut self, node: &NodeRef) -> bool {
            let z3_bool = self.visit(node).as_bool().expect("bool").not();
            self.solve_impl(&z3_bool) == SMTSolution::Unsat
        }

        fn is_always_false(&mut self, node: &NodeRef) -> bool {
            let z3_bool = self.visit(node).as_bool().expect("bool");
            self.solve_impl(&z3_bool) == SMTSolution::Unsat
        }

        fn is_always_equal(&mut self, left: &NodeRef, right: &NodeRef) -> bool {
            let z3_left = Dynamic::from_ast(self.visit(left));
            let z3_right = Dynamic::from_ast(self.visit(right));
            let z3_bool = z3_left._eq(&z3_right).not();
            self.solve_impl(&z3_bool) == SMTSolution::Unsat
        }

        fn solve(&mut self, root: &NodeRef) -> SMTSolution {
            let z3_bool = self.visit(root).as_bool().expect("bool");
            self.solve_impl(&z3_bool)
        }

        fn solve_n(&mut self, _nodes: &Vec<NodeRef>) -> SMTSolution {
          SMTSolution::Timeout
        }
    }

    impl<'ctx> Z3SolverWrapper<'ctx> {
        fn solve_impl(&mut self, z3_bool: &Bool<'ctx>) -> SMTSolution {
            self.solver.push();
            self.solver.assert(z3_bool);
            let solution = match self.solver.check() {
                SatResult::Sat => SMTSolution::Sat,
                SatResult::Unsat => SMTSolution::Unsat,
                SatResult::Unknown => SMTSolution::Timeout,
            };
            self.solver.pop(1);
            if solution == SMTSolution::Timeout {
                debug!("Query timeout was reached by Z3");
            }
            solution
        }

        fn visit(&mut self, node: &NodeRef) -> &Dynamic<'ctx> {
            let key = HashableNodeRef::from(node.clone());
            if !self.mapping.contains_key(&key) {
                let value = self.translate(node);
                assert!(!self.mapping.contains_key(&key));
                self.mapping.insert(key.clone(), value);
            }
            &self.mapping[&key]
        }

        #[rustfmt::skip]
        fn translate(&mut self, node: &NodeRef) -> Dynamic<'ctx> {
            match &*node.borrow() {
                Node::Const { sort: NodeType::Bit, imm, .. } => {
                    Bool::from_bool(self.context, *imm != 0).into()
                }
                Node::Const { sort, imm, .. } => {
                    let width = sort.bitsize() as u32;
                    BV::from_u64(self.context, *imm, width).into()
                }
                Node::Read { memory, address, .. } => {
                    let z3_memory = self.visit(memory).as_array().expect("array");
                    let z3_address = self.visit(address).as_bv().expect("bv");
                    z3_memory.select(&z3_address)
                }
                Node::Write { memory, address, value, .. } => {
                    let z3_memory = self.visit(memory).as_array().expect("array");
                    let z3_address = self.visit(address).as_bv().expect("bv");
                    let z3_value = self.visit(value).as_bv().expect("bv");
                    z3_memory.store(&z3_address, &z3_value).into()
                }
                Node::Add { left, right, .. } => {
                    let z3_left = self.visit(left).as_bv().expect("bv");
                    let z3_right = self.visit(right).as_bv().expect("bv");
                    z3_left.bvadd(&z3_right).into()
                }
                Node::Sub { left, right, .. } => {
                    let z3_left = self.visit(left).as_bv().expect("bv");
                    let z3_right = self.visit(right).as_bv().expect("bv");
                    z3_left.bvsub(&z3_right).into()
                }
                Node::Mul { left, right, .. } => {
                    let z3_left = self.visit(left).as_bv().expect("bv");
                    let z3_right = self.visit(right).as_bv().expect("bv");
                    z3_left.bvmul(&z3_right).into()
                }
                Node::Div { left, right, .. } => {
                    let z3_left = self.visit(left).as_bv().expect("bv");
                    let z3_right = self.visit(right).as_bv().expect("bv");
                    z3_left.bvudiv(&z3_right).into()
                }
                Node::Rem { left, right, .. } => {
                    let z3_left = self.visit(left).as_bv().expect("bv");
                    let z3_right = self.visit(right).as_bv().expect("bv");
                    z3_left.bvurem(&z3_right).into()
                }
                Node::Sll { .. } => todo!("implement SLL"),
                Node::Srl { .. } => todo!("implement SRL"),
                Node::Ult { left, right, .. } => {
                    let z3_left = self.visit(left).as_bv().expect("bv");
                    let z3_right = self.visit(right).as_bv().expect("bv");
                    z3_left.bvult(&z3_right).into()
                }
                Node::Ext { from: NodeType::Bit, value, .. } => {
                    let z3_value = self.visit(value).as_bool().expect("bool");
                    z3_value.ite(&self.zero, &self.one).into()
                }
                Node::Ext { from, value, .. } => {
                    let width = from.bitsize() as u32;
                    let z3_value = self.visit(value).as_bv().expect("bv");
                    z3_value.zero_ext(64 - width).into()
                }
                Node::Ite { cond, left, right, .. } => {
                    let z3_cond = self.visit(cond).as_bool().expect("bool");
                    let z3_left = Dynamic::from_ast(self.visit(left));
                    let z3_right = Dynamic::from_ast(self.visit(right));
                    z3_cond.ite(&z3_left, &z3_right)
                }
                Node::Eq { left, right, .. } => {
                    let z3_left = self.visit(left).as_bv().expect("bv");
                    let z3_right = self.visit(right).as_bv().expect("bv");
                    z3_left._eq(&z3_right).into()
                }
                Node::And { sort: NodeType::Bit, left, right, .. } => {
                    let z3_left = self.visit(left).as_bool().expect("bool");
                    let z3_right = self.visit(right).as_bool().expect("bool");
                    Bool::and(self.context, &[&z3_left, &z3_right]).into()
                }
                Node::And { left, right, .. } => {
                    let z3_left = self.visit(left).as_bv().expect("bv");
                    let z3_right = self.visit(right).as_bv().expect("bv");
                    z3_left.bvand(&z3_right).into()
                }
                Node::Or { sort: NodeType::Bit, left, right, .. } => {
                    let z3_left = self.visit(left).as_bool().expect("bool");
                    let z3_right = self.visit(right).as_bool().expect("bool");
                    Bool::or(self.context, &[&z3_left, &z3_right]).into()
                }
                Node::Or { left, right, .. } => {
                    let z3_left = self.visit(left).as_bv().expect("bv");
                    let z3_right = self.visit(right).as_bv().expect("bv");
                    z3_left.bvor(&z3_right).into()
                }
                Node::Not { value, .. } => {
                    let z3_value = self.visit(value).as_bool().expect("bool");
                    z3_value.not().into()
                }
                Node::State { sort: NodeType::Bit, name, .. } => {
                    let name = name.as_deref().expect("name");
                    Bool::new_const(self.context, name).into()
                }
                Node::State { sort: NodeType::Memory, name, .. } => {
                    let name = name.as_deref().expect("name");
                    let bv64 = Sort::bitvector(self.context, 64);
                    Array::new_const(self.context, name, &bv64, &bv64).into()
                }
                Node::State { sort, name, .. } => {
                    let width = sort.bitsize() as u32;
                    let name = name.as_deref().expect("name");
                    BV::new_const(self.context, name, width).into()
                }
                Node::Input { sort, name, .. } => {
                    let width = sort.bitsize() as u32;
                    BV::new_const(self.context, name.to_owned(), width).into()
                }
                Node::Next { .. } => panic!("should be unreachable"),
                Node::Bad { cond, .. } => {
<<<<<<< HEAD
=======
                    // TODO: It would be better if we would directly referece the condition instead of referencing the Bad node in the OR'ed graph. That way Bad conceptually remains as not producing any output and the graph that smt_solver.rs sees is still purely combinatorial. 
>>>>>>> 3950e033
                    self.visit(cond).clone()
                },
                Node::Comment(_) => panic!("cannot translate"),
            }
        }
    }
}<|MERGE_RESOLUTION|>--- conflicted
+++ resolved
@@ -524,10 +524,7 @@
                 }
                 Node::Next { .. } => panic!("should be unreachable"),
                 Node::Bad { cond, .. } => {
-<<<<<<< HEAD
-=======
                     // TODO: It would be better if we would directly referece the condition instead of referencing the Bad node in the OR'ed graph. That way Bad conceptually remains as not producing any output and the graph that smt_solver.rs sees is still purely combinatorial. 
->>>>>>> 3950e033
                     self.visit(cond).clone()
                 },
                 Node::Comment(_) => panic!("cannot translate"),
