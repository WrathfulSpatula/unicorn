--- conflicted
+++ resolved
@@ -12,23 +12,29 @@
 use crate::unicorn::dimacs_parser::load_dimacs_as_gatemodel;
 use crate::unicorn::emulate_loader::load_model_into_emulator;
 use crate::unicorn::memory::replace_memory;
-use crate::unicorn::optimize::{optimize_model_with_input, optimize_model_with_solver, optimize_model_with_solver_n};
+// use crate::unicorn::optimize::{
+//     optimize_model_with_input,
+//     optimize_model_with_solver
+// };
 use crate::unicorn::qubot::{InputEvaluator, Qubot};
 use crate::unicorn::sat_solver::solve_bad_states;
-use crate::unicorn::smt_solver::*;
-use crate::unicorn::unroller::{prune_model, renumber_model, unroll_model};
+// use crate::unicorn::smt_solver::*;
+use crate::unicorn::unroller::renumber_model;
 use crate::unicorn::write_model;
-use crate::unicorn::horizon::{
-    reason,
-    reason_backwards,
-    print_reasoning_horizon
-};
+use crate::unicorn::horizon::compute_reasoning_horizon;
 
 use ::unicorn::disassemble::disassemble;
 use ::unicorn::emulate::EmulatorState;
 use anyhow::{Context, Result};
 use bytesize::ByteSize;
-use cli::{collect_arg_values, expect_arg, expect_optional_arg, LogLevel, SatType, SmtType};
+use cli::{
+    collect_arg_values,
+    expect_arg,
+    expect_optional_arg,
+    LogLevel,
+    SatType,
+    SmtType
+};
 use env_logger::{Env, TimestampPrecision};
 use riscu::load_object_file;
 use std::{
@@ -37,12 +43,8 @@
     io::{stdout, Write},
     path::PathBuf,
     str::FromStr,
-    time::Duration,
-    time::Instant,
-    cmp::min
+    time::Duration
 };
-
-use log::warn;
 
 fn main() -> Result<()> {
     let matches = cli::args().get_matches();
@@ -127,78 +129,26 @@
                     };
 
                     let timeout = solver_timeout.map(|&ms| Duration::from_millis(ms));
-<<<<<<< HEAD
                     
                     let mut time_budget = solver_time_budget.map(
                         |&ms| Duration::from_millis(ms)
                     );
 
                     // TODO: Refactor the subsequent loop (reasoning horizon)
-
-                    let mut n: usize = if stride { 1 } else { unroll_depth };
-                    let mut prev_n: usize = 0;
-                    loop {
-                        let mut elapsed = reason(
-                            &mut model,
-                            has_concrete_inputs,
-                            &mut input_values,
-                            prev_n,
-                            n,
-                            prune,
-                            &smt_solver,
-                            timeout,
-                            minimize
-                        );
-
-                        if time_budget.unwrap() < elapsed {
-                            let r = reason_backwards(
-                                &mut model,
-                                has_concrete_inputs,
-                                &mut input_values,
-                                prev_n,
-                                n,
-                                prune,
-                                &smt_solver,
-                                timeout,
-                                minimize,
-                                &mut time_budget.unwrap()
-                            );
-
-                            warn!("We can reason until depth n = {}", r);
-                            break;
-                        }
-
-                        if !stride || !model.bad_states_initial.is_empty() {
-                            if !model.bad_states_initial.is_empty() {
-                                print_reasoning_horizon(&mut model);
-                            }
-
-                            break;
-                        }
-
-                        time_budget = Some(time_budget.unwrap() - elapsed);
-                        warn!("Remaining time budget: {:#?} ...", time_budget.unwrap());
-
-                        prev_n = n;
-                        n = min(2*n, unroll_depth);
-=======
-                    match smt_solver {
-                        #[rustfmt::skip]
-                        SmtType::Generic => {
-                            optimize_model_with_solver::<none_impl::NoneSolver>(&mut model, timeout, minimize, terminate_on_bad, one_query)
-                        },
-                        #[rustfmt::skip]
-                        #[cfg(feature = "boolector")]
-                        SmtType::Boolector => {
-                            optimize_model_with_solver::<boolector_impl::BoolectorSolver>(&mut model, timeout, minimize, terminate_on_bad, one_query)
-                        },
-                        #[rustfmt::skip]
-                        #[cfg(feature = "z3")]
-                        SmtType::Z3 => {
-                            optimize_model_with_solver::<z3solver_impl::Z3SolverWrapper>(&mut model, timeout, minimize, terminate_on_bad, one_query)
-                        },
->>>>>>> 3950e033
-                    }
+                    compute_reasoning_horizon(
+                        &mut model,
+                        has_concrete_inputs,
+                        &mut input_values,
+                        unroll_depth,
+                        prune,
+                        stride,
+                        &smt_solver,
+                        timeout,
+                        minimize,
+                        terminate_on_bad,
+                        one_query,
+                        &mut time_budget
+                    );
 
                     if renumber {
                         renumber_model(&mut model);
